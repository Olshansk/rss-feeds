--- conflicted
+++ resolved
@@ -13,11 +13,7 @@
       <link>https://anthropic.com/feed_anthropic_changelog_claude_code.xml</link>
     </image>
     <language>en</language>
-<<<<<<< HEAD
-    <lastBuildDate>Fri, 12 Dec 2025 03:19:20 +0000</lastBuildDate>
-=======
     <lastBuildDate>Sat, 13 Dec 2025 00:09:41 +0000</lastBuildDate>
->>>>>>> ef1a49d7
     <item>
       <title>v2.0.67</title>
       <link>https://github.com/anthropics/claude-code/blob/main/CHANGELOG.md#2067</link>
@@ -367,8 +363,6 @@
       <description>&lt;ul&gt;&lt;li&gt;New native VS Code extension&lt;/li&gt;&lt;li&gt;Fresh coat of paint throughout the whole app&lt;/li&gt;&lt;li&gt;/rewind a conversation to undo code changes&lt;/li&gt;&lt;li&gt;/usage command to see plan limits&lt;/li&gt;&lt;li&gt;Tab to toggle thinking (sticky across sessions)&lt;/li&gt;&lt;li&gt;Ctrl-R to search history&lt;/li&gt;&lt;li&gt;Unshipped claude config command&lt;/li&gt;&lt;li&gt;Hooks: Reduced PostToolUse 'tool_use' ids were found without 'tool_result' blocks errors&lt;/li&gt;&lt;li&gt;SDK: The Claude Code SDK is now the Claude Agent SDK&lt;/li&gt;&lt;li&gt;Add subagents dynamically with `--agents` flag&lt;/li&gt;&lt;/ul&gt;</description>
       <guid isPermaLink="false">https://github.com/anthropics/claude-code/blob/main/CHANGELOG.md#200</guid>
       <category>Changelog</category>
-<<<<<<< HEAD
-=======
       <pubDate>Mon, 23 Jun 2025 00:00:00 +0000</pubDate>
     </item>
     <item>
@@ -762,7 +756,6 @@
       <guid isPermaLink="false">https://github.com/anthropics/claude-code/blob/main/CHANGELOG.md#2067</guid>
       <category>Changelog</category>
       <pubDate>Fri, 29 Aug 2025 00:00:00 +0000</pubDate>
->>>>>>> ef1a49d7
     </item>
     <item>
       <title>v2.0.68</title>
