# RSS Feed Generator <!-- omit in toc -->

> [!NOTE]
> Read the blog post about this repo: [No RSS Feed? No Problem. Using Claude to automate RSS feeds.](https://olshansky.substack.com/p/no-rss-feed-no-problem-using-claude)

## tl;dr Available RSS Feeds <!-- omit in toc -->

| Blog                                                                                      | Feed                                                                                                                                                 |
| ----------------------------------------------------------------------------------------- | ---------------------------------------------------------------------------------------------------------------------------------------------------- |
| [Anthropic News](https://www.anthropic.com/news)                                          | [feed_anthropic_news.xml](https://raw.githubusercontent.com/Olshansk/rss-feeds/main/feeds/feed_anthropic_news.xml)                                   |
| [Anthropic Engineering](https://www.anthropic.com/engineering)                            | [feed_anthropic_engineering.xml](https://raw.githubusercontent.com/Olshansk/rss-feeds/main/feeds/feed_anthropic_engineering.xml)                     |
| [Anthropic Research](https://www.anthropic.com/research)                                  | [feed_anthropic_research.xml](https://raw.githubusercontent.com/Olshansk/rss-feeds/main/feeds/feed_anthropic_research.xml)                           |
| [Anthropic Frontier Red Team](https://red.anthropic.com/)                                 | [feed_anthropic_red.xml](https://raw.githubusercontent.com/Olshansk/rss-feeds/main/feeds/feed_anthropic_red.xml)                                     |
| [Claude Code Changelog](https://github.com/anthropics/claude-code/blob/main/CHANGELOG.md) | [feed_anthropic_changelog_claude_code.xml](https://raw.githubusercontent.com/Olshansk/rss-feeds/main/feeds/feed_anthropic_changelog_claude_code.xml) |
| [OpenAI Research](https://openai.com/news/research/)                                      | [feed_openai_research.xml](https://raw.githubusercontent.com/Olshansk/rss-feeds/main/feeds/feed_openai_research.xml)                                 |
| [Ollama Blog](https://ollama.com/blog)                                                    | [feed_ollama.xml](https://raw.githubusercontent.com/Olshansk/rss-feeds/main/feeds/feed_ollama.xml)                                                   |
| [Paul Graham's Articles](https://www.paulgraham.com/articles.html)                        | [feed_paulgraham.xml](https://raw.githubusercontent.com/Olshansk/rss-feeds/main/feeds/feed_paulgraham.xml)                                           |
| [Surge AI Blog](https://www.surgehq.ai/blog)                                              | [feed_blogsurgeai.xml](https://raw.githubusercontent.com/Olshansk/rss-feeds/main/feeds/feed_blogsurgeai.xml)                                         |
| [xAI News](https://x.ai/news)                                                             | [feed_xainews.xml](https://raw.githubusercontent.com/Olshansk/rss-feeds/main/feeds/feed_xainews.xml)                                                 |
| [Chander Ramesh's Writing](https://chanderramesh.com/writing)                             | [feed_chanderramesh.xml](https://raw.githubusercontent.com/Olshansk/rss-feeds/main/feeds/feed_chanderramesh.xml)                                     |
| [Thinking Machines Lab](https://thinkingmachines.ai/blog/)                                | [feed_thinkingmachines.xml](https://raw.githubusercontent.com/Olshansk/rss-feeds/main/feeds/feed_thinkingmachines.xml)                               |
| [Hamel Husain's Blog](https://hamel.dev/)                                                 | [feed_hamel.xml](https://raw.githubusercontent.com/Olshansk/rss-feeds/main/feeds/feed_hamel.xml)                                                     |
<<<<<<< HEAD
| [Cursor Blog](https://cursor.com/blog)                                                    | [feed_cursor.xml](https://raw.githubusercontent.com/Olshansk/rss-feeds/main/feeds/feed_cursor.xml)                                                   |
=======
| [Windsurf Blog](https://windsurf.com/blog)                                                | [feed_windsurf_blog.xml](https://raw.githubusercontent.com/Olshansk/rss-feeds/main/feeds/feed_windsurf_blog.xml)                                     |
| [Windsurf Changelog](https://windsurf.com/changelog)                                      | [feed_windsurf_changelog.xml](https://raw.githubusercontent.com/Olshansk/rss-feeds/main/feeds/feed_windsurf_changelog.xml)                           |
| [Windsurf Next Changelog](https://windsurf.com/changelog/windsurf-next)                   | [feed_windsurf_next_changelog.xml](https://raw.githubusercontent.com/Olshansk/rss-feeds/main/feeds/feed_windsurf_next_changelog.xml)                 |
>>>>>>> f3fe73d6
| [Patrick Collison's Blog](https://patrickcollison.com/culture)                            | _planned_                                                                                                                                            |
| [Supabase Blog](https://supabase.com/blog)                                                | _planned_                                                                                                                                            |
| [David Crawshaw](https://crawshaw.io/)                                                    | _planned_                                                                                                                                            |
| [Engineering.fyi](https://engineering.fyi/)                                               | _planned_                                                                                                                                            |

### What is this?

You know that blog you like that doesn't have an RSS feed and might never will?

🙌 **You can use this repo to create a RSS feed for it!** 🙌

## Table of Contents <!-- omit in toc -->

- [Quick Start](#quick-start)
  - [Subscribe to a Feed](#subscribe-to-a-feed)
  - [Request a new Feed](#request-a-new-feed)
- [Create a new a Feed](#create-a-new-a-feed)
- [Star History](#star-history)
- [Ideas](#ideas)
- [How It Works](#how-it-works)
  - [For Developers 👀 only](#for-developers--only)

## Quick Start

### Subscribe to a Feed

- Go to the [feeds directory](./feeds).
- Find the feed you want to subscribe to.
- Use the **raw** link for your RSS reader. Example:

  ```text
    https://raw.githubusercontent.com/Olshansk/rss-feeds/main/feeds/feed_ollama.xml
  ```

- Use your RSS reader of choice to subscribe to the feed (e.g., [Blogtrottr](https://blogtrottr.com/)).

### Request a new Feed

Want me to create a feed for you?

[Open a GitHub issue](https://github.com/Olshansk/rss-feeds/issues/new?template=request_rss_feed.md) and include the blog URL.

If I do, consider supporting my 🌟🧋 addiction by [buying me a coffee](https://buymeacoffee.com/olshansky).

## Create a new a Feed

1. Download the HTML of the blog you want to create a feed for.
2. Open Claude Code CLI
3. Tell claude to:

```bash
Use @cmd_rss_feed_generator.md to convert @<html_file>.html to a RSS feed for <blog_url>.
```

## Star History

[![Star History Chart](https://api.star-history.com/svg?repos=Olshansk/rss-feeds&type=Date)](https://star-history.com/#Olshansk/rss-feeds&Date)

## Ideas

- **X RSS Feed**: Going to `x.com/{USER}/index.xml` should give an RSS feed of the user's tweets.

## How It Works

```mermaid
flowchart TB
    subgraph GitHub["GitHub Repository"]
        action[[GitHub Action<br/>Hourly Cron Job]]
        runner{{"run_all_feeds.py"}}
        feeds["Feed Generators<br/>(*.py files)"]
        xml["Generated RSS Feeds<br/>(feed_*.xml)"]
    end

    subgraph External["External Services"]
        blogtrottr["Blogtrottr"]
        rssreaders["Other RSS Readers"]
    end

    action -->|"Triggers"| runner
    runner -->|"Executes"| feeds
    feeds -->|"Scrapes"| websites[("Blog Websites<br/>(HTML Content)")]
    websites -->|"Content"| feeds
    feeds -->|"Generates"| xml
    xml -->|"Updates"| repo["GitHub Repository<br/>Main Branch"]

    repo -->|"Pulls Feed"| blogtrottr
    repo -->|"Pulls Feed"| rssreaders

    style GitHub fill:#e6f3ff,stroke:#0066cc
    style External fill:#f9f9f9,stroke:#666666
    style action fill:#ddf4dd,stroke:#28a745,color:#000000
    style runner fill:#fff3cd,stroke:#ffc107,color:#000000
    style feeds fill:#f8d7da,stroke:#dc3545,color:#000000
    style xml fill:#d1ecf1,stroke:#17a2b8,color:#000000
    style websites fill:#e2e3e5,stroke:#383d41,color:#000000
```

### For Developers 👀 only

- Open source and community-driven 🙌
- Simple Python + GitHub Actions 🐍
- AI tooling for easy contributions 🤖
- Learn and contribute together 🧑‍🎓
- Streamlines the use of Claude, Claude Projects, and Claude Sync<|MERGE_RESOLUTION|>--- conflicted
+++ resolved
@@ -20,13 +20,10 @@
 | [Chander Ramesh's Writing](https://chanderramesh.com/writing)                             | [feed_chanderramesh.xml](https://raw.githubusercontent.com/Olshansk/rss-feeds/main/feeds/feed_chanderramesh.xml)                                     |
 | [Thinking Machines Lab](https://thinkingmachines.ai/blog/)                                | [feed_thinkingmachines.xml](https://raw.githubusercontent.com/Olshansk/rss-feeds/main/feeds/feed_thinkingmachines.xml)                               |
 | [Hamel Husain's Blog](https://hamel.dev/)                                                 | [feed_hamel.xml](https://raw.githubusercontent.com/Olshansk/rss-feeds/main/feeds/feed_hamel.xml)                                                     |
-<<<<<<< HEAD
 | [Cursor Blog](https://cursor.com/blog)                                                    | [feed_cursor.xml](https://raw.githubusercontent.com/Olshansk/rss-feeds/main/feeds/feed_cursor.xml)                                                   |
-=======
 | [Windsurf Blog](https://windsurf.com/blog)                                                | [feed_windsurf_blog.xml](https://raw.githubusercontent.com/Olshansk/rss-feeds/main/feeds/feed_windsurf_blog.xml)                                     |
 | [Windsurf Changelog](https://windsurf.com/changelog)                                      | [feed_windsurf_changelog.xml](https://raw.githubusercontent.com/Olshansk/rss-feeds/main/feeds/feed_windsurf_changelog.xml)                           |
 | [Windsurf Next Changelog](https://windsurf.com/changelog/windsurf-next)                   | [feed_windsurf_next_changelog.xml](https://raw.githubusercontent.com/Olshansk/rss-feeds/main/feeds/feed_windsurf_next_changelog.xml)                 |
->>>>>>> f3fe73d6
 | [Patrick Collison's Blog](https://patrickcollison.com/culture)                            | _planned_                                                                                                                                            |
 | [Supabase Blog](https://supabase.com/blog)                                                | _planned_                                                                                                                                            |
 | [David Crawshaw](https://crawshaw.io/)                                                    | _planned_                                                                                                                                            |
